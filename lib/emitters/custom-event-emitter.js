var util           = require("util")
  , EventEmitter   = require("events").EventEmitter
  , Promise        = require("promise")
  , proxyEventKeys = ['success', 'error', 'sql']
  , tick           = (typeof setImmediate !== "undefined" ? setImmediate : process.nextTick)
  , Utils          = require('../utils')

var bindToProcess = function(fct) {
<<<<<<< HEAD
  if (fct) {
    if (process.domain) {
      return process.domain.bind(fct)
    }
  }

  return fct
}
=======
  if (fct && process.domain) {
    return process.domain.bind(fct)
  }

  return fct
};
>>>>>>> 1149f3ea

module.exports = (function() {
  var CustomEventEmitter = function(fct) {
    this.fct = bindToProcess(fct)
  }
  util.inherits(CustomEventEmitter, EventEmitter)

  CustomEventEmitter.prototype.run = function() {
    tick(function() {
      if (this.fct) {
        this.fct.call(this, this)
      }
    }.bind(this))

    return this
  }

  CustomEventEmitter.prototype.success =
  CustomEventEmitter.prototype.ok =
  function(fct) {
    this.on('success', bindToProcess(fct))
    return this
  }

  CustomEventEmitter.prototype.failure =
  CustomEventEmitter.prototype.fail =
  CustomEventEmitter.prototype.error =
  function(fct) {
    this.on('error', bindToProcess(fct))
    return this;
  }

  CustomEventEmitter.prototype.done =
  CustomEventEmitter.prototype.complete =
  function(fct) {
    fct = bindToProcess(fct);
    this.on('error', function(err) { fct(err, null) })
        .on('success', function(result) { fct(null, result) })
    return this
  }

  CustomEventEmitter.prototype.sql = function(fct) {
    this.on('sql', bindToProcess(fct))
    return this;
  }

<<<<<<< HEAD
  // emit the events on the foreign emitter once events got triggered for me
  CustomEventEmitter.prototype.proxy = function(emitter) {
    proxyEventKeys.forEach(function (eventKey) {
=======
  /**
   * Proxy every event of this custom event emitter to another one.
   *
   * @param  {CustomEventEmitter} emitter The event emitter that should receive the events.
   * @return {void}
   */
  CustomEventEmitter.prototype.proxy = function(emitter, options) {
    options = Utils._.extend({
      events:     proxyEventKeys,
      skipEvents: []
    }, options || {})

    options.events = Utils._.difference(options.events, options.skipEvents)

    options.events.forEach(function (eventKey) {
>>>>>>> 1149f3ea
      this.on(eventKey, function (result) {
        emitter.emit(eventKey, result)
      })
    }.bind(this))

    return this
  }

  CustomEventEmitter.prototype.then = function(onFulfilled, onRejected) {
    var self = this

    onFulfilled = bindToProcess(onFulfilled)
    onRejected = bindToProcess(onRejected)

    return new Promise(function (resolve, reject) {
      self.on('error', reject)
          .on('success', resolve);
    }).then(onFulfilled, onRejected)
  }

  return CustomEventEmitter
})()<|MERGE_RESOLUTION|>--- conflicted
+++ resolved
@@ -6,23 +6,12 @@
   , Utils          = require('../utils')
 
 var bindToProcess = function(fct) {
-<<<<<<< HEAD
-  if (fct) {
-    if (process.domain) {
-      return process.domain.bind(fct)
-    }
-  }
-
-  return fct
-}
-=======
   if (fct && process.domain) {
     return process.domain.bind(fct)
   }
 
   return fct
-};
->>>>>>> 1149f3ea
+}
 
 module.exports = (function() {
   var CustomEventEmitter = function(fct) {
@@ -69,11 +58,6 @@
     return this;
   }
 
-<<<<<<< HEAD
-  // emit the events on the foreign emitter once events got triggered for me
-  CustomEventEmitter.prototype.proxy = function(emitter) {
-    proxyEventKeys.forEach(function (eventKey) {
-=======
   /**
    * Proxy every event of this custom event emitter to another one.
    *
@@ -89,7 +73,6 @@
     options.events = Utils._.difference(options.events, options.skipEvents)
 
     options.events.forEach(function (eventKey) {
->>>>>>> 1149f3ea
       this.on(eventKey, function (result) {
         emitter.emit(eventKey, result)
       })
