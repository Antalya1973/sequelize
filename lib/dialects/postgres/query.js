--- conflicted
+++ resolved
@@ -62,18 +62,14 @@
     , query = ((parameters && parameters.length) ? this.client.query(this.sql, parameters) : this.client.query(this.sql))
     , rows = [];
 
-<<<<<<< HEAD
   //do we need benchmark for this query execution
   var benchmark = this.sequelize.options.benchmark || this.options.benchmark;
   
   if (!benchmark) {
     this.sequelize.log('Executing (' + (this.client.uuid || 'default') + '): ' + this.sql, this.options);
   } else {
-    var queryBegin = (new Date()).getTime();
+    var queryBegin = Date.now();
   }
-=======
-  this.sequelize.log('Executing (' + (this.client.uuid || 'default') + '): ' + this.sql, this.options);
->>>>>>> 9d99adc2
 
   var promise = new Promise(function(resolve, reject) {
     query.on('row', function(row) {
@@ -93,14 +89,11 @@
     });
 
     query.on('end', function(result) {
-<<<<<<< HEAD
 
       if (benchmark) {
-        self.sequelize.log('Executed (' + (self.client.uuid || 'default') + '): ' + self.sql + ' in ' + ((new Date()).getTime() - queryBegin) + 'ms', self.options);
-      }
-
-=======
->>>>>>> 9d99adc2
+        self.sequelize.log('Executed (' + (self.client.uuid || 'default') + '): ' + self.sql + ' in ' + (Date.now() - queryBegin) + 'ms', self.options);
+      }
+
       if (receivedError) {
         return;
       }
